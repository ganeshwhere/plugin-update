<<<<<<< HEAD
/* eslint-disable unicorn/prefer-module */
=======
import chalk from 'chalk'
>>>>>>> 8d3cefef
import {Config, ux, Interfaces} from '@oclif/core'
import {green, yellow} from 'chalk'
import {Stats, existsSync} from 'node:fs'
import {readdir, writeFile, rm, symlink, mkdir, readFile, stat, utimes} from 'node:fs/promises'
import HTTP from 'http-call'
import * as path from 'path'
import throttle from 'lodash.throttle'
import fileSize from 'filesize'

import {extract} from './tar'
import {ls, wait} from './util'

const filesize = (n: number): string => {
  const [num, suffix] = fileSize(n, {output: 'array'})
  return Number.parseFloat(num).toFixed(1) + ` ${suffix}`
}

export namespace Updater {
  export type Options = {
    autoUpdate: boolean;
    channel?: string | undefined;
    version?: string | undefined
    force?: boolean;
  }

  export type VersionIndex = Record<string, string>
}

export class Updater {
  private readonly clientRoot: string
  private readonly clientBin: string

  constructor(private config: Config) {
    this.clientRoot = config.scopedEnvVar('OCLIF_CLIENT_HOME') || path.join(config.dataDir, 'client')
    this.clientBin = path.join(this.clientRoot, 'bin', config.windows ? `${config.bin}.cmd` : config.bin)
  }

  public async runUpdate(options: Updater.Options): Promise<void> {
    const {autoUpdate, version, force = false} = options
    if (autoUpdate) await debounce(this.config.cacheDir)

    ux.action.start(`${this.config.name}: Updating CLI`)

    if (notUpdatable(this.config)) {
      ux.action.stop('not updatable')
      return
    }

    const [channel, current] = await Promise.all([
      options.channel ?? determineChannel({version, config: this.config}),
      determineCurrentVersion(this.clientBin, this.config.version),
    ])

    if (version) {
      const localVersion = force ? null : await this.findLocalVersion(version)

      if (alreadyOnVersion(current, localVersion || null)) {
        ux.action.stop(this.config.scopedEnvVar('HIDE_UPDATED_MESSAGE') ? 'done' : `already on version ${current}`)
        return
      }

      await this.config.runHook('preupdate', {channel, version})

      if (localVersion) {
        await this.updateToExistingVersion(current, localVersion)
      } else {
        const index = await this.fetchVersionIndex()
        const url = index[version]
        if (!url) {
          throw new Error(`${version} not found in index:\n${Object.keys(index).join(', ')}`)
        }

        const manifest = await this.fetchVersionManifest(version, url)
        const updated = manifest.sha ? `${manifest.version}-${manifest.sha}` : manifest.version
        await this.update(manifest, current, updated, force, channel)
      }

      await this.config.runHook('update', {channel, version})
      ux.action.stop()
      ux.log()
      ux.log(`Updating to a specific version will not update the channel. If autoupdate is enabled, the CLI will eventually be updated back to ${channel}.`)
    } else {
      const manifest = await fetchChannelManifest(channel, this.config)
      const updated = manifest.sha ? `${manifest.version}-${manifest.sha}` : manifest.version

      if (!force && alreadyOnVersion(current, updated)) {
        ux.action.stop(this.config.scopedEnvVar('HIDE_UPDATED_MESSAGE') ? 'done' : `already on version ${current}`)
      } else {
        await this.config.runHook('preupdate', {channel, version: updated})
        await this.update(manifest, current, updated, force, channel)
      }

      await this.config.runHook('update', {channel, version: updated})
      ux.action.stop()
    }

    await this.touch()
    await this.tidy()
    ux.debug('done')
  }

  public async findLocalVersions(): Promise<string[]> {
    await ensureClientDir(this.clientRoot)
    return (await readdir(this.clientRoot))
    .filter(dirOrFile => dirOrFile !== 'bin' && dirOrFile !== 'current')
    .map(f => path.join(this.clientRoot, f))
  }

  public async fetchVersionIndex(): Promise<Updater.VersionIndex> {
    ux.action.status = 'fetching version index'
    const newIndexUrl = this.config.s3Url(s3VersionIndexKey(this.config))
    try {
      const {body} = await HTTP.get<Updater.VersionIndex>(newIndexUrl)
      if (typeof body === 'string') {
        return JSON.parse(body)
      }

      return body
    } catch {
      throw new Error(`No version indices exist for ${this.config.name}.`)
    }
  }

  private async fetchVersionManifest(version: string, url: string): Promise<Interfaces.S3Manifest> {
    const parts = url.split('/')
    const hashIndex = parts.indexOf(version) + 1
    const hash = parts[hashIndex]
    const s3Key = s3VersionManifestKey({version, hash, config: this.config})
    return fetchManifest(s3Key, this.config)
  }

  // eslint-disable-next-line max-params
  private async update(manifest: Interfaces.S3Manifest, current: string, updated: string, force: boolean, channel: string) {
<<<<<<< HEAD
    ux.action.start(`${this.config.name}: Updating CLI from ${green(current)} to ${green(updated)}${channel === 'stable' ? '' : ' (' + yellow(channel) + ')'}`)
=======
    ux.action.start(`${this.config.name}: Updating CLI from ${chalk.green(current)} to ${chalk.green(updated)}${channel === 'stable' ? '' : ' (' + chalk.yellow(channel) + ')'}`)
>>>>>>> 8d3cefef

    await ensureClientDir(this.clientRoot)
    const output = path.join(this.clientRoot, updated)

    if (force || !existsSync(output)) await downloadAndExtract(output, manifest, channel, this.config)

    await this.refreshConfig(updated)
    await setChannel(channel, this.config.dataDir)
    await this.createBin(updated)
  }

  private async updateToExistingVersion(current: string, updated: string): Promise<void> {
<<<<<<< HEAD
    ux.action.start(`${this.config.name}: Updating CLI from ${green(current)} to ${green(updated)}`)
    await ensureClientDir(this.clientRoot)
=======
    ux.action.start(`${this.config.name}: Updating CLI from ${chalk.green(current)} to ${chalk.green(updated)}`)
    await this.ensureClientDir()
>>>>>>> 8d3cefef
    await this.refreshConfig(updated)
    await this.createBin(updated)
  }

  private async findLocalVersion(version: string): Promise<string | undefined> {
    const versions = await this.findLocalVersions()
    return versions
    .map(file => path.basename(file))
    .find(file => file.startsWith(version))
  }

  // removes any unused CLIs
  private async tidy(): Promise<void> {
    ux.debug('tidy')
    try {
      const root = this.clientRoot
      if (!existsSync(root)) return
      const files = await ls(root)

      const isNotSpecial = (fPath: string, version: string): boolean =>
        !(['bin', 'current', version].includes(path.basename(fPath)))

      const isOld = (fStat: Stats): boolean => {
        const mtime = fStat.mtime
        mtime.setHours(mtime.getHours() + (42 * 24))
        return mtime < new Date()
      }

      await Promise.all(files.filter(
        f => isNotSpecial(this.config.version, f.path) && isOld(f.stat),
      )
      .map(f => rm(f.path, {recursive: true, force: true})))

      await logChop(this.config.errlog)
    } catch (error: any) {
      ux.warn(error)
    }
  }

  private async touch(): Promise<void> {
    // touch the client so it won't be tidied up right away
    try {
      const p = path.join(this.clientRoot, this.config.version)
      ux.debug('touching client at', p)
      if (!existsSync(p)) return
      return utimes(p, new Date(), new Date())
    } catch (error: any) {
      ux.warn(error)
    }
  }

  private async refreshConfig(version: string): Promise<void> {
    this.config = await Config.load({root: path.join(this.clientRoot, version)}) as Config
  }

  private async createBin(version: string): Promise<void> {
    const dst = this.clientBin
    const {bin, windows} = this.config
    const binPathEnvVar = this.config.scopedEnvVarKey('BINPATH')
    const redirectedEnvVar = this.config.scopedEnvVarKey('REDIRECTED')
    await mkdir(path.dirname(dst), {recursive: true})

    if (windows) {
      const body = `@echo off
setlocal enableextensions
set ${redirectedEnvVar}=1
set ${binPathEnvVar}=%~dp0${bin}
"%~dp0..\\${version}\\bin\\${bin}.cmd" %*
`
      await writeFile(dst, body)
    } else {
      /* eslint-disable no-useless-escape */
      const body = `#!/usr/bin/env bash
set -e
get_script_dir () {
  SOURCE="\${BASH_SOURCE[0]}"
  # While $SOURCE is a symlink, resolve it
  while [ -h "$SOURCE" ]; do
    DIR="$( cd -P "$( dirname "$SOURCE" )" && pwd )"
    SOURCE="$( readlink "$SOURCE" )"
    # If $SOURCE was a relative symlink (so no "/" as prefix, need to resolve it relative to the symlink base directory
    [[ $SOURCE != /* ]] && SOURCE="$DIR/$SOURCE"
  done
  DIR="$( cd -P "$( dirname "$SOURCE" )" && pwd )"
  echo "$DIR"
}
DIR=$(get_script_dir)
${binPathEnvVar}="\$DIR/${bin}" ${redirectedEnvVar}=1 "$DIR/../${version}/bin/${bin}" "$@"
`
      /* eslint-enable no-useless-escape */
      await writeFile(dst, body, {mode: 0o755})
      await rm(path.join(this.clientRoot, 'current'), {recursive: true, force: true})
      await symlink(`./${version}`, path.join(this.clientRoot, 'current'))
    }
  }
}

const alreadyOnVersion = (current: string, updated: string | null): boolean =>
  current === updated

const ensureClientDir = async (clientRoot: string): Promise<void> => {
  try {
    await mkdir(clientRoot, {recursive: true})
  } catch (error: any) {
    if (error.code === 'EEXIST') {
      // for some reason the client directory is sometimes a file
      // if so, this happens. Delete it and recreate
      await rm(clientRoot, {recursive: true, force: true})
      await mkdir(clientRoot, {recursive: true})
    } else {
      throw error
    }
  }
}

const mtime = async (f: string): Promise<Date> =>  (await stat(f)).mtime

const notUpdatable = (config: Config): boolean => {
  if (!config.binPath) {
    const instructions = config.scopedEnvVar('UPDATE_INSTRUCTIONS')
    if (instructions) ux.warn(instructions)
    return true
  }

  return false
}

const composeS3SubDir = (config: Config): string => {
  let s3SubDir = (config.pjson.oclif.update.s3 as any).folder || ''
  if (s3SubDir !== '' && s3SubDir.slice(-1) !== '/') s3SubDir = `${s3SubDir}/`
  return s3SubDir
}

const fetchManifest = async (s3Key: string, config: Config): Promise<Interfaces.S3Manifest> => {
  ux.action.status = 'fetching manifest'

  const url = config.s3Url(s3Key)
  const {body} = await HTTP.get<Interfaces.S3Manifest | string>(url)
  if (typeof body === 'string') {
    return JSON.parse(body)
  }

  return body
}

const s3VersionIndexKey = (config: Config): string => {
  const {bin, arch} = config
  const s3SubDir = composeS3SubDir(config)
  return path.join(s3SubDir, 'versions', `${bin}-${determinePlatform(config)}-${arch}-tar-gz.json`)
}

const determinePlatform = (config: Config): Interfaces.PlatformTypes => config.platform === 'wsl' ? 'linux' : config.platform

const s3ChannelManifestKey = (channel: string, config: Config): string => {
  const {bin, arch} = config
  const s3SubDir = composeS3SubDir(config)
  return path.join(s3SubDir, 'channels', channel, `${bin}-${determinePlatform(config)}-${arch}-buildmanifest`)
}

const s3VersionManifestKey = ({version, hash, config}: { version: string; hash: string; config: Config }): string => {
  const {bin, arch} = config
  const s3SubDir = composeS3SubDir(config)
  return path.join(s3SubDir, 'versions', version, hash, `${bin}-v${version}-${hash}-${determinePlatform(config)}-${arch}-buildmanifest`)
}

// when autoupdating, wait until the CLI isn't active
const debounce = async (cacheDir: string): Promise<void> => {
  let output = false
  const lastrunfile = path.join(cacheDir, 'lastrun')
  const m = await mtime(lastrunfile)
  m.setHours(m.getHours() + 1)
  if (m > new Date()) {
    const msg = `waiting until ${m.toISOString()} to update`
    if (output) {
      ux.debug(msg)
    } else {
      ux.log(msg)
      output = true
    }

    await wait(60 * 1000) // wait 1 minute
    return debounce(cacheDir)
  }

  ux.log('time to update')
}

const  setChannel = async (channel: string, dataDir:string): Promise<void> =>
  writeFile(path.join(dataDir, 'channel'), channel, 'utf8')

const  fetchChannelManifest = async (channel: string, config: Config): Promise<Interfaces.S3Manifest> => {
  const s3Key = s3ChannelManifestKey(channel, config)
  try {
    return await fetchManifest(s3Key, config)
  } catch (error: any) {
    if (error.statusCode === 403) throw new Error(`HTTP 403: Invalid channel ${channel}`)
    throw error
  }
}

const downloadAndExtract = async (output: string, manifest: Interfaces.S3Manifest, channel: string, config: Config): Promise<void> => {
  const {version, gz, sha256gz} = manifest

  const gzUrl = gz ?? config.s3Url(config.s3Key('versioned', {
    version,
    channel,
    bin: config.bin,
    platform: determinePlatform(config),
    arch: config.arch,
    ext: 'gz',
  }))
  const {response: stream} = await HTTP.stream(gzUrl)
  stream.pause()

  const baseDir = manifest.baseDir ?? config.s3Key('baseDir', {
    version,
    channel,
    bin: config.bin,
    platform: determinePlatform(config),
    arch: config.arch,
  })
  const extraction = extract(stream, baseDir, output, sha256gz)

  if (ux.action.type === 'spinner') {
    const total = Number.parseInt(stream.headers['content-length']!, 10)
    let current = 0
    const updateStatus = throttle(
      (newStatus: string) => {
        ux.action.status = newStatus
      },
      250,
      {leading: true, trailing: false},
    )
    stream.on('data', data => {
      current += data.length
      updateStatus(`${filesize(current)}/${filesize(total)}`)
    })
  }

  stream.resume()
  await extraction
}

const determineChannel = async ({version, config}: { version?: string; config: Config }): Promise<string> => {
  const channelPath = path.join(config.dataDir, 'channel')

  const channel = existsSync(channelPath) ? (await readFile(channelPath, 'utf8')).trim() : 'stable'

  try {
    const {body} = await HTTP.get<{'dist-tags':Record<string, string>}>(`${config.npmRegistry ?? 'https://registry.npmjs.org'}/${config.pjson.name}`)
    const tags = body['dist-tags']
    const tag = Object.keys(tags).find(v => tags[v] === version) ?? channel
    // convert from npm style tag defaults to OCLIF style
    if (tag === 'latest') return 'stable'
    if (tag === 'latest-rc') return 'stable-rc'
    return tag
  } catch {
    return channel
  }
}

const determineCurrentVersion = async (clientBin: string, version:string): Promise<string> => {
  try {
    const currentVersion = await readFile(clientBin, 'utf8')
    const matches = currentVersion.match(/\.\.[/\\|](.+)[/\\|]bin/)
    return matches ? matches[1] : version
  } catch (error: any) {
    ux.debug(error)
  }

  return version
}

const logChop = async (errlogPath:string): Promise<void> => {
  try {
    ux.debug('log chop')
    const logChopper = require('log-chopper').default
    await logChopper.chop(errlogPath)
  } catch (error: any) {
    ux.debug(error.message)
  }
}<|MERGE_RESOLUTION|>--- conflicted
+++ resolved
@@ -1,226 +1,270 @@
-<<<<<<< HEAD
 /* eslint-disable unicorn/prefer-module */
-=======
-import chalk from 'chalk'
->>>>>>> 8d3cefef
-import {Config, ux, Interfaces} from '@oclif/core'
-import {green, yellow} from 'chalk'
-import {Stats, existsSync} from 'node:fs'
-import {readdir, writeFile, rm, symlink, mkdir, readFile, stat, utimes} from 'node:fs/promises'
-import HTTP from 'http-call'
-import * as path from 'path'
-import throttle from 'lodash.throttle'
-import fileSize from 'filesize'
-
-import {extract} from './tar'
-import {ls, wait} from './util'
+import { Config, ux, Interfaces } from "@oclif/core";
+import { green, yellow } from "chalk";
+import { Stats, existsSync } from "node:fs";
+import {
+  readdir,
+  writeFile,
+  rm,
+  symlink,
+  mkdir,
+  readFile,
+  stat,
+  utimes,
+} from "node:fs/promises";
+import HTTP from "http-call";
+import * as path from "path";
+import throttle from "lodash.throttle";
+import fileSize from "filesize";
+
+import { extract } from "./tar";
+import { ls, wait } from "./util";
 
 const filesize = (n: number): string => {
-  const [num, suffix] = fileSize(n, {output: 'array'})
-  return Number.parseFloat(num).toFixed(1) + ` ${suffix}`
-}
+  const [num, suffix] = fileSize(n, { output: "array" });
+  return Number.parseFloat(num).toFixed(1) + ` ${suffix}`;
+};
 
 export namespace Updater {
   export type Options = {
     autoUpdate: boolean;
     channel?: string | undefined;
-    version?: string | undefined
+    version?: string | undefined;
     force?: boolean;
-  }
-
-  export type VersionIndex = Record<string, string>
+  };
+
+  export type VersionIndex = Record<string, string>;
 }
 
 export class Updater {
-  private readonly clientRoot: string
-  private readonly clientBin: string
+  private readonly clientRoot: string;
+  private readonly clientBin: string;
 
   constructor(private config: Config) {
-    this.clientRoot = config.scopedEnvVar('OCLIF_CLIENT_HOME') || path.join(config.dataDir, 'client')
-    this.clientBin = path.join(this.clientRoot, 'bin', config.windows ? `${config.bin}.cmd` : config.bin)
+    this.clientRoot =
+      config.scopedEnvVar("OCLIF_CLIENT_HOME") ||
+      path.join(config.dataDir, "client");
+    this.clientBin = path.join(
+      this.clientRoot,
+      "bin",
+      config.windows ? `${config.bin}.cmd` : config.bin
+    );
   }
 
   public async runUpdate(options: Updater.Options): Promise<void> {
-    const {autoUpdate, version, force = false} = options
-    if (autoUpdate) await debounce(this.config.cacheDir)
-
-    ux.action.start(`${this.config.name}: Updating CLI`)
+    const { autoUpdate, version, force = false } = options;
+    if (autoUpdate) await debounce(this.config.cacheDir);
+
+    ux.action.start(`${this.config.name}: Updating CLI`);
 
     if (notUpdatable(this.config)) {
-      ux.action.stop('not updatable')
-      return
+      ux.action.stop("not updatable");
+      return;
     }
 
     const [channel, current] = await Promise.all([
-      options.channel ?? determineChannel({version, config: this.config}),
+      options.channel ?? determineChannel({ version, config: this.config }),
       determineCurrentVersion(this.clientBin, this.config.version),
-    ])
+    ]);
 
     if (version) {
-      const localVersion = force ? null : await this.findLocalVersion(version)
+      const localVersion = force ? null : await this.findLocalVersion(version);
 
       if (alreadyOnVersion(current, localVersion || null)) {
-        ux.action.stop(this.config.scopedEnvVar('HIDE_UPDATED_MESSAGE') ? 'done' : `already on version ${current}`)
-        return
+        ux.action.stop(
+          this.config.scopedEnvVar("HIDE_UPDATED_MESSAGE")
+            ? "done"
+            : `already on version ${current}`
+        );
+        return;
       }
 
-      await this.config.runHook('preupdate', {channel, version})
+      await this.config.runHook("preupdate", { channel, version });
 
       if (localVersion) {
-        await this.updateToExistingVersion(current, localVersion)
+        await this.updateToExistingVersion(current, localVersion);
       } else {
-        const index = await this.fetchVersionIndex()
-        const url = index[version]
+        const index = await this.fetchVersionIndex();
+        const url = index[version];
         if (!url) {
-          throw new Error(`${version} not found in index:\n${Object.keys(index).join(', ')}`)
+          throw new Error(
+            `${version} not found in index:\n${Object.keys(index).join(", ")}`
+          );
         }
 
-        const manifest = await this.fetchVersionManifest(version, url)
-        const updated = manifest.sha ? `${manifest.version}-${manifest.sha}` : manifest.version
-        await this.update(manifest, current, updated, force, channel)
+        const manifest = await this.fetchVersionManifest(version, url);
+        const updated = manifest.sha
+          ? `${manifest.version}-${manifest.sha}`
+          : manifest.version;
+        await this.update(manifest, current, updated, force, channel);
       }
 
-      await this.config.runHook('update', {channel, version})
-      ux.action.stop()
-      ux.log()
-      ux.log(`Updating to a specific version will not update the channel. If autoupdate is enabled, the CLI will eventually be updated back to ${channel}.`)
+      await this.config.runHook("update", { channel, version });
+      ux.action.stop();
+      ux.log();
+      ux.log(
+        `Updating to a specific version will not update the channel. If autoupdate is enabled, the CLI will eventually be updated back to ${channel}.`
+      );
     } else {
-      const manifest = await fetchChannelManifest(channel, this.config)
-      const updated = manifest.sha ? `${manifest.version}-${manifest.sha}` : manifest.version
+      const manifest = await fetchChannelManifest(channel, this.config);
+      const updated = manifest.sha
+        ? `${manifest.version}-${manifest.sha}`
+        : manifest.version;
 
       if (!force && alreadyOnVersion(current, updated)) {
-        ux.action.stop(this.config.scopedEnvVar('HIDE_UPDATED_MESSAGE') ? 'done' : `already on version ${current}`)
+        ux.action.stop(
+          this.config.scopedEnvVar("HIDE_UPDATED_MESSAGE")
+            ? "done"
+            : `already on version ${current}`
+        );
       } else {
-        await this.config.runHook('preupdate', {channel, version: updated})
-        await this.update(manifest, current, updated, force, channel)
+        await this.config.runHook("preupdate", { channel, version: updated });
+        await this.update(manifest, current, updated, force, channel);
       }
 
-      await this.config.runHook('update', {channel, version: updated})
-      ux.action.stop()
-    }
-
-    await this.touch()
-    await this.tidy()
-    ux.debug('done')
+      await this.config.runHook("update", { channel, version: updated });
+      ux.action.stop();
+    }
+
+    await this.touch();
+    await this.tidy();
+    ux.debug("done");
   }
 
   public async findLocalVersions(): Promise<string[]> {
-    await ensureClientDir(this.clientRoot)
+    await ensureClientDir(this.clientRoot);
     return (await readdir(this.clientRoot))
-    .filter(dirOrFile => dirOrFile !== 'bin' && dirOrFile !== 'current')
-    .map(f => path.join(this.clientRoot, f))
+      .filter((dirOrFile) => dirOrFile !== "bin" && dirOrFile !== "current")
+      .map((f) => path.join(this.clientRoot, f));
   }
 
   public async fetchVersionIndex(): Promise<Updater.VersionIndex> {
-    ux.action.status = 'fetching version index'
-    const newIndexUrl = this.config.s3Url(s3VersionIndexKey(this.config))
+    ux.action.status = "fetching version index";
+    const newIndexUrl = this.config.s3Url(s3VersionIndexKey(this.config));
     try {
-      const {body} = await HTTP.get<Updater.VersionIndex>(newIndexUrl)
-      if (typeof body === 'string') {
-        return JSON.parse(body)
+      const { body } = await HTTP.get<Updater.VersionIndex>(newIndexUrl);
+      if (typeof body === "string") {
+        return JSON.parse(body);
       }
 
-      return body
+      return body;
     } catch {
-      throw new Error(`No version indices exist for ${this.config.name}.`)
-    }
-  }
-
-  private async fetchVersionManifest(version: string, url: string): Promise<Interfaces.S3Manifest> {
-    const parts = url.split('/')
-    const hashIndex = parts.indexOf(version) + 1
-    const hash = parts[hashIndex]
-    const s3Key = s3VersionManifestKey({version, hash, config: this.config})
-    return fetchManifest(s3Key, this.config)
+      throw new Error(`No version indices exist for ${this.config.name}.`);
+    }
+  }
+
+  private async fetchVersionManifest(
+    version: string,
+    url: string
+  ): Promise<Interfaces.S3Manifest> {
+    const parts = url.split("/");
+    const hashIndex = parts.indexOf(version) + 1;
+    const hash = parts[hashIndex];
+    const s3Key = s3VersionManifestKey({ version, hash, config: this.config });
+    return fetchManifest(s3Key, this.config);
   }
 
   // eslint-disable-next-line max-params
-  private async update(manifest: Interfaces.S3Manifest, current: string, updated: string, force: boolean, channel: string) {
-<<<<<<< HEAD
-    ux.action.start(`${this.config.name}: Updating CLI from ${green(current)} to ${green(updated)}${channel === 'stable' ? '' : ' (' + yellow(channel) + ')'}`)
-=======
-    ux.action.start(`${this.config.name}: Updating CLI from ${chalk.green(current)} to ${chalk.green(updated)}${channel === 'stable' ? '' : ' (' + chalk.yellow(channel) + ')'}`)
->>>>>>> 8d3cefef
-
-    await ensureClientDir(this.clientRoot)
-    const output = path.join(this.clientRoot, updated)
-
-    if (force || !existsSync(output)) await downloadAndExtract(output, manifest, channel, this.config)
-
-    await this.refreshConfig(updated)
-    await setChannel(channel, this.config.dataDir)
-    await this.createBin(updated)
-  }
-
-  private async updateToExistingVersion(current: string, updated: string): Promise<void> {
-<<<<<<< HEAD
-    ux.action.start(`${this.config.name}: Updating CLI from ${green(current)} to ${green(updated)}`)
-    await ensureClientDir(this.clientRoot)
-=======
-    ux.action.start(`${this.config.name}: Updating CLI from ${chalk.green(current)} to ${chalk.green(updated)}`)
-    await this.ensureClientDir()
->>>>>>> 8d3cefef
-    await this.refreshConfig(updated)
-    await this.createBin(updated)
+  private async update(
+    manifest: Interfaces.S3Manifest,
+    current: string,
+    updated: string,
+    force: boolean,
+    channel: string
+  ) {
+    ux.action.start(
+      `${this.config.name}: Updating CLI from ${green(current)} to ${green(
+        updated
+      )}${channel === "stable" ? "" : " (" + yellow(channel) + ")"}`
+    );
+
+    await ensureClientDir(this.clientRoot);
+    const output = path.join(this.clientRoot, updated);
+
+    if (force || !existsSync(output))
+      await downloadAndExtract(output, manifest, channel, this.config);
+
+    await this.refreshConfig(updated);
+    await setChannel(channel, this.config.dataDir);
+    await this.createBin(updated);
+  }
+
+  private async updateToExistingVersion(
+    current: string,
+    updated: string
+  ): Promise<void> {
+    ux.action.start(
+      `${this.config.name}: Updating CLI from ${green(current)} to ${green(
+        updated
+      )}`
+    );
+    await ensureClientDir(this.clientRoot);
+    await this.refreshConfig(updated);
+    await this.createBin(updated);
   }
 
   private async findLocalVersion(version: string): Promise<string | undefined> {
-    const versions = await this.findLocalVersions()
+    const versions = await this.findLocalVersions();
     return versions
-    .map(file => path.basename(file))
-    .find(file => file.startsWith(version))
+      .map((file) => path.basename(file))
+      .find((file) => file.startsWith(version));
   }
 
   // removes any unused CLIs
   private async tidy(): Promise<void> {
-    ux.debug('tidy')
+    ux.debug("tidy");
     try {
-      const root = this.clientRoot
-      if (!existsSync(root)) return
-      const files = await ls(root)
+      const root = this.clientRoot;
+      if (!existsSync(root)) return;
+      const files = await ls(root);
 
       const isNotSpecial = (fPath: string, version: string): boolean =>
-        !(['bin', 'current', version].includes(path.basename(fPath)))
+        !["bin", "current", version].includes(path.basename(fPath));
 
       const isOld = (fStat: Stats): boolean => {
-        const mtime = fStat.mtime
-        mtime.setHours(mtime.getHours() + (42 * 24))
-        return mtime < new Date()
-      }
-
-      await Promise.all(files.filter(
-        f => isNotSpecial(this.config.version, f.path) && isOld(f.stat),
-      )
-      .map(f => rm(f.path, {recursive: true, force: true})))
-
-      await logChop(this.config.errlog)
+        const mtime = fStat.mtime;
+        mtime.setHours(mtime.getHours() + 42 * 24);
+        return mtime < new Date();
+      };
+
+      await Promise.all(
+        files
+          .filter(
+            (f) => isNotSpecial(this.config.version, f.path) && isOld(f.stat)
+          )
+          .map((f) => rm(f.path, { recursive: true, force: true }))
+      );
+
+      await logChop(this.config.errlog);
     } catch (error: any) {
-      ux.warn(error)
+      ux.warn(error);
     }
   }
 
   private async touch(): Promise<void> {
     // touch the client so it won't be tidied up right away
     try {
-      const p = path.join(this.clientRoot, this.config.version)
-      ux.debug('touching client at', p)
-      if (!existsSync(p)) return
-      return utimes(p, new Date(), new Date())
+      const p = path.join(this.clientRoot, this.config.version);
+      ux.debug("touching client at", p);
+      if (!existsSync(p)) return;
+      return utimes(p, new Date(), new Date());
     } catch (error: any) {
-      ux.warn(error)
+      ux.warn(error);
     }
   }
 
   private async refreshConfig(version: string): Promise<void> {
-    this.config = await Config.load({root: path.join(this.clientRoot, version)}) as Config
+    this.config = (await Config.load({
+      root: path.join(this.clientRoot, version),
+    })) as Config;
   }
 
   private async createBin(version: string): Promise<void> {
-    const dst = this.clientBin
-    const {bin, windows} = this.config
-    const binPathEnvVar = this.config.scopedEnvVarKey('BINPATH')
-    const redirectedEnvVar = this.config.scopedEnvVarKey('REDIRECTED')
-    await mkdir(path.dirname(dst), {recursive: true})
+    const dst = this.clientBin;
+    const { bin, windows } = this.config;
+    const binPathEnvVar = this.config.scopedEnvVarKey("BINPATH");
+    const redirectedEnvVar = this.config.scopedEnvVarKey("REDIRECTED");
+    await mkdir(path.dirname(dst), { recursive: true });
 
     if (windows) {
       const body = `@echo off
@@ -228,8 +272,8 @@
 set ${redirectedEnvVar}=1
 set ${binPathEnvVar}=%~dp0${bin}
 "%~dp0..\\${version}\\bin\\${bin}.cmd" %*
-`
-      await writeFile(dst, body)
+`;
+      await writeFile(dst, body);
     } else {
       /* eslint-disable no-useless-escape */
       const body = `#!/usr/bin/env bash
@@ -248,197 +292,259 @@
 }
 DIR=$(get_script_dir)
 ${binPathEnvVar}="\$DIR/${bin}" ${redirectedEnvVar}=1 "$DIR/../${version}/bin/${bin}" "$@"
-`
+`;
       /* eslint-enable no-useless-escape */
-      await writeFile(dst, body, {mode: 0o755})
-      await rm(path.join(this.clientRoot, 'current'), {recursive: true, force: true})
-      await symlink(`./${version}`, path.join(this.clientRoot, 'current'))
+      await writeFile(dst, body, { mode: 0o755 });
+      await rm(path.join(this.clientRoot, "current"), {
+        recursive: true,
+        force: true,
+      });
+      await symlink(`./${version}`, path.join(this.clientRoot, "current"));
     }
   }
 }
 
 const alreadyOnVersion = (current: string, updated: string | null): boolean =>
-  current === updated
+  current === updated;
 
 const ensureClientDir = async (clientRoot: string): Promise<void> => {
   try {
-    await mkdir(clientRoot, {recursive: true})
+    await mkdir(clientRoot, { recursive: true });
   } catch (error: any) {
-    if (error.code === 'EEXIST') {
+    if (error.code === "EEXIST") {
       // for some reason the client directory is sometimes a file
       // if so, this happens. Delete it and recreate
-      await rm(clientRoot, {recursive: true, force: true})
-      await mkdir(clientRoot, {recursive: true})
+      await rm(clientRoot, { recursive: true, force: true });
+      await mkdir(clientRoot, { recursive: true });
     } else {
-      throw error
-    }
-  }
-}
-
-const mtime = async (f: string): Promise<Date> =>  (await stat(f)).mtime
+      throw error;
+    }
+  }
+};
+
+const mtime = async (f: string): Promise<Date> => (await stat(f)).mtime;
 
 const notUpdatable = (config: Config): boolean => {
   if (!config.binPath) {
-    const instructions = config.scopedEnvVar('UPDATE_INSTRUCTIONS')
-    if (instructions) ux.warn(instructions)
-    return true
-  }
-
-  return false
-}
+    const instructions = config.scopedEnvVar("UPDATE_INSTRUCTIONS");
+    if (instructions) ux.warn(instructions);
+    return true;
+  }
+
+  return false;
+};
 
 const composeS3SubDir = (config: Config): string => {
-  let s3SubDir = (config.pjson.oclif.update.s3 as any).folder || ''
-  if (s3SubDir !== '' && s3SubDir.slice(-1) !== '/') s3SubDir = `${s3SubDir}/`
-  return s3SubDir
-}
-
-const fetchManifest = async (s3Key: string, config: Config): Promise<Interfaces.S3Manifest> => {
-  ux.action.status = 'fetching manifest'
-
-  const url = config.s3Url(s3Key)
-  const {body} = await HTTP.get<Interfaces.S3Manifest | string>(url)
-  if (typeof body === 'string') {
-    return JSON.parse(body)
-  }
-
-  return body
-}
+  let s3SubDir = (config.pjson.oclif.update.s3 as any).folder || "";
+  if (s3SubDir !== "" && s3SubDir.slice(-1) !== "/") s3SubDir = `${s3SubDir}/`;
+  return s3SubDir;
+};
+
+const fetchManifest = async (
+  s3Key: string,
+  config: Config
+): Promise<Interfaces.S3Manifest> => {
+  ux.action.status = "fetching manifest";
+
+  const url = config.s3Url(s3Key);
+  const { body } = await HTTP.get<Interfaces.S3Manifest | string>(url);
+  if (typeof body === "string") {
+    return JSON.parse(body);
+  }
+
+  return body;
+};
 
 const s3VersionIndexKey = (config: Config): string => {
-  const {bin, arch} = config
-  const s3SubDir = composeS3SubDir(config)
-  return path.join(s3SubDir, 'versions', `${bin}-${determinePlatform(config)}-${arch}-tar-gz.json`)
-}
-
-const determinePlatform = (config: Config): Interfaces.PlatformTypes => config.platform === 'wsl' ? 'linux' : config.platform
+  const { bin, arch } = config;
+  const s3SubDir = composeS3SubDir(config);
+  return path.join(
+    s3SubDir,
+    "versions",
+    `${bin}-${determinePlatform(config)}-${arch}-tar-gz.json`
+  );
+};
+
+const determinePlatform = (config: Config): Interfaces.PlatformTypes =>
+  config.platform === "wsl" ? "linux" : config.platform;
 
 const s3ChannelManifestKey = (channel: string, config: Config): string => {
-  const {bin, arch} = config
-  const s3SubDir = composeS3SubDir(config)
-  return path.join(s3SubDir, 'channels', channel, `${bin}-${determinePlatform(config)}-${arch}-buildmanifest`)
-}
-
-const s3VersionManifestKey = ({version, hash, config}: { version: string; hash: string; config: Config }): string => {
-  const {bin, arch} = config
-  const s3SubDir = composeS3SubDir(config)
-  return path.join(s3SubDir, 'versions', version, hash, `${bin}-v${version}-${hash}-${determinePlatform(config)}-${arch}-buildmanifest`)
-}
+  const { bin, arch } = config;
+  const s3SubDir = composeS3SubDir(config);
+  return path.join(
+    s3SubDir,
+    "channels",
+    channel,
+    `${bin}-${determinePlatform(config)}-${arch}-buildmanifest`
+  );
+};
+
+const s3VersionManifestKey = ({
+  version,
+  hash,
+  config,
+}: {
+  version: string;
+  hash: string;
+  config: Config;
+}): string => {
+  const { bin, arch } = config;
+  const s3SubDir = composeS3SubDir(config);
+  return path.join(
+    s3SubDir,
+    "versions",
+    version,
+    hash,
+    `${bin}-v${version}-${hash}-${determinePlatform(
+      config
+    )}-${arch}-buildmanifest`
+  );
+};
 
 // when autoupdating, wait until the CLI isn't active
 const debounce = async (cacheDir: string): Promise<void> => {
-  let output = false
-  const lastrunfile = path.join(cacheDir, 'lastrun')
-  const m = await mtime(lastrunfile)
-  m.setHours(m.getHours() + 1)
+  let output = false;
+  const lastrunfile = path.join(cacheDir, "lastrun");
+  const m = await mtime(lastrunfile);
+  m.setHours(m.getHours() + 1);
   if (m > new Date()) {
-    const msg = `waiting until ${m.toISOString()} to update`
+    const msg = `waiting until ${m.toISOString()} to update`;
     if (output) {
-      ux.debug(msg)
+      ux.debug(msg);
     } else {
-      ux.log(msg)
-      output = true
-    }
-
-    await wait(60 * 1000) // wait 1 minute
-    return debounce(cacheDir)
-  }
-
-  ux.log('time to update')
-}
-
-const  setChannel = async (channel: string, dataDir:string): Promise<void> =>
-  writeFile(path.join(dataDir, 'channel'), channel, 'utf8')
-
-const  fetchChannelManifest = async (channel: string, config: Config): Promise<Interfaces.S3Manifest> => {
-  const s3Key = s3ChannelManifestKey(channel, config)
+      ux.log(msg);
+      output = true;
+    }
+
+    await wait(60 * 1000); // wait 1 minute
+    return debounce(cacheDir);
+  }
+
+  ux.log("time to update");
+};
+
+const setChannel = async (channel: string, dataDir: string): Promise<void> =>
+  writeFile(path.join(dataDir, "channel"), channel, "utf8");
+
+const fetchChannelManifest = async (
+  channel: string,
+  config: Config
+): Promise<Interfaces.S3Manifest> => {
+  const s3Key = s3ChannelManifestKey(channel, config);
   try {
-    return await fetchManifest(s3Key, config)
+    return await fetchManifest(s3Key, config);
   } catch (error: any) {
-    if (error.statusCode === 403) throw new Error(`HTTP 403: Invalid channel ${channel}`)
-    throw error
-  }
-}
-
-const downloadAndExtract = async (output: string, manifest: Interfaces.S3Manifest, channel: string, config: Config): Promise<void> => {
-  const {version, gz, sha256gz} = manifest
-
-  const gzUrl = gz ?? config.s3Url(config.s3Key('versioned', {
-    version,
-    channel,
-    bin: config.bin,
-    platform: determinePlatform(config),
-    arch: config.arch,
-    ext: 'gz',
-  }))
-  const {response: stream} = await HTTP.stream(gzUrl)
-  stream.pause()
-
-  const baseDir = manifest.baseDir ?? config.s3Key('baseDir', {
-    version,
-    channel,
-    bin: config.bin,
-    platform: determinePlatform(config),
-    arch: config.arch,
-  })
-  const extraction = extract(stream, baseDir, output, sha256gz)
-
-  if (ux.action.type === 'spinner') {
-    const total = Number.parseInt(stream.headers['content-length']!, 10)
-    let current = 0
+    if (error.statusCode === 403)
+      throw new Error(`HTTP 403: Invalid channel ${channel}`);
+    throw error;
+  }
+};
+
+const downloadAndExtract = async (
+  output: string,
+  manifest: Interfaces.S3Manifest,
+  channel: string,
+  config: Config
+): Promise<void> => {
+  const { version, gz, sha256gz } = manifest;
+
+  const gzUrl =
+    gz ??
+    config.s3Url(
+      config.s3Key("versioned", {
+        version,
+        channel,
+        bin: config.bin,
+        platform: determinePlatform(config),
+        arch: config.arch,
+        ext: "gz",
+      })
+    );
+  const { response: stream } = await HTTP.stream(gzUrl);
+  stream.pause();
+
+  const baseDir =
+    manifest.baseDir ??
+    config.s3Key("baseDir", {
+      version,
+      channel,
+      bin: config.bin,
+      platform: determinePlatform(config),
+      arch: config.arch,
+    });
+  const extraction = extract(stream, baseDir, output, sha256gz);
+
+  if (ux.action.type === "spinner") {
+    const total = Number.parseInt(stream.headers["content-length"]!, 10);
+    let current = 0;
     const updateStatus = throttle(
       (newStatus: string) => {
-        ux.action.status = newStatus
+        ux.action.status = newStatus;
       },
       250,
-      {leading: true, trailing: false},
-    )
-    stream.on('data', data => {
-      current += data.length
-      updateStatus(`${filesize(current)}/${filesize(total)}`)
-    })
-  }
-
-  stream.resume()
-  await extraction
-}
-
-const determineChannel = async ({version, config}: { version?: string; config: Config }): Promise<string> => {
-  const channelPath = path.join(config.dataDir, 'channel')
-
-  const channel = existsSync(channelPath) ? (await readFile(channelPath, 'utf8')).trim() : 'stable'
+      { leading: true, trailing: false }
+    );
+    stream.on("data", (data) => {
+      current += data.length;
+      updateStatus(`${filesize(current)}/${filesize(total)}`);
+    });
+  }
+
+  stream.resume();
+  await extraction;
+};
+
+const determineChannel = async ({
+  version,
+  config,
+}: {
+  version?: string;
+  config: Config;
+}): Promise<string> => {
+  const channelPath = path.join(config.dataDir, "channel");
+
+  const channel = existsSync(channelPath)
+    ? (await readFile(channelPath, "utf8")).trim()
+    : "stable";
 
   try {
-    const {body} = await HTTP.get<{'dist-tags':Record<string, string>}>(`${config.npmRegistry ?? 'https://registry.npmjs.org'}/${config.pjson.name}`)
-    const tags = body['dist-tags']
-    const tag = Object.keys(tags).find(v => tags[v] === version) ?? channel
+    const { body } = await HTTP.get<{ "dist-tags": Record<string, string> }>(
+      `${config.npmRegistry ?? "https://registry.npmjs.org"}/${
+        config.pjson.name
+      }`
+    );
+    const tags = body["dist-tags"];
+    const tag = Object.keys(tags).find((v) => tags[v] === version) ?? channel;
     // convert from npm style tag defaults to OCLIF style
-    if (tag === 'latest') return 'stable'
-    if (tag === 'latest-rc') return 'stable-rc'
-    return tag
+    if (tag === "latest") return "stable";
+    if (tag === "latest-rc") return "stable-rc";
+    return tag;
   } catch {
-    return channel
-  }
-}
-
-const determineCurrentVersion = async (clientBin: string, version:string): Promise<string> => {
+    return channel;
+  }
+};
+
+const determineCurrentVersion = async (
+  clientBin: string,
+  version: string
+): Promise<string> => {
   try {
-    const currentVersion = await readFile(clientBin, 'utf8')
-    const matches = currentVersion.match(/\.\.[/\\|](.+)[/\\|]bin/)
-    return matches ? matches[1] : version
+    const currentVersion = await readFile(clientBin, "utf8");
+    const matches = currentVersion.match(/\.\.[/\\|](.+)[/\\|]bin/);
+    return matches ? matches[1] : version;
   } catch (error: any) {
-    ux.debug(error)
-  }
-
-  return version
-}
-
-const logChop = async (errlogPath:string): Promise<void> => {
+    ux.debug(error);
+  }
+
+  return version;
+};
+
+const logChop = async (errlogPath: string): Promise<void> => {
   try {
-    ux.debug('log chop')
-    const logChopper = require('log-chopper').default
-    await logChopper.chop(errlogPath)
+    ux.debug("log chop");
+    const logChopper = require("log-chopper").default;
+    await logChopper.chop(errlogPath);
   } catch (error: any) {
-    ux.debug(error.message)
-  }
-}+    ux.debug(error.message);
+  }
+};