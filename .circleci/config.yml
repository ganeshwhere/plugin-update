--- conflicted
+++ resolved
@@ -1,47 +1,7 @@
 ---
-<<<<<<< HEAD
-version: 2
-jobs:
-  node-10: &test
-    docker:
-      - image: node:latest
-    working_directory: ~/cli
-    steps:
-      - checkout
-      - run: |
-          apt-get update
-          apt-get install -y p7zip-full \
-            osslsigncode \
-            nsis \
-            awscli
-      - restore_cache: &restore_cache
-          keys:
-            - v3-yarn-{{checksum ".circleci/config.yml"}}-{{ checksum "yarn.lock"}}
-            - v3-yarn-{{checksum ".circleci/config.yml"}}
-      - run: yarn
-      - run: yarn test
-  release:
-    <<: *test
-    steps:
-      - add_ssh_keys
-      - checkout
-      - restore_cache: *restore_cache
-      - run: yarn global add @oclif/semantic-release@3 semantic-release@15
-      - run: yarn --frozen-lockfile
-      - run: |
-          export PATH=/usr/local/share/.config/yarn/global/node_modules/.bin:$PATH
-          semantic-release -e @oclif/semantic-release
-      - save_cache:
-          key: v3-yarn-{{checksum ".circleci/config.yml"}}-{{checksum "yarn.lock"}}
-          paths:
-            - ~/cli/node_modules
-            - /usr/local/share/.cache/yarn
-            - /usr/local/share/.config/yarn
-=======
 version: 2.1
 orbs:
   release-management: salesforce/npm-release-management@4
->>>>>>> 8f814c65
 
 workflows:
   version: 2
